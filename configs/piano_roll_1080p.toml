[piano_roll]
canvas_width = 1920
canvas_height = 1080
key_length = 64
key_thickness = 16
octave_count = 9
scale_factor = 1
speed_multiplier = 6
starting_octave = 0
waveform_height = 128
<<<<<<< HEAD
oscilloscope_glow_thickness = 4.5
oscilloscope_line_thickness = 2.0
=======
oscilloscope_glow_thickness = 3.5
oscilloscope_line_thickness = 1.5
>>>>>>> 419a3076
<|MERGE_RESOLUTION|>--- conflicted
+++ resolved
@@ -8,10 +8,5 @@
 speed_multiplier = 6
 starting_octave = 0
 waveform_height = 128
-<<<<<<< HEAD
 oscilloscope_glow_thickness = 4.5
-oscilloscope_line_thickness = 2.0
-=======
-oscilloscope_glow_thickness = 3.5
-oscilloscope_line_thickness = 1.5
->>>>>>> 419a3076
+oscilloscope_line_thickness = 2.0