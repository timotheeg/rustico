--- conflicted
+++ resolved
@@ -352,15 +352,9 @@
             address = address + 0x0800;
         }
         address += ((tx & 0x1F) >> 2) as u16;
-<<<<<<< HEAD
         address += (((ty % 30) >> 2) as u16)* 0x8;
-        let attr_byte = self._read_byte(address);
+        let attr_byte = self._read_byte(mapper, address);
         let shift = (((tx & 0x2) >> 1) + ((ty % 30) & 0x2)) << 1;
-=======
-        address += (((ty % 30) >> 2) * 0x8) as u16;
-        let attr_byte = self._read_byte(mapper, address);
-        let shift = (((tx & 0x2) >> 1) + (ty & 0x2)) << 1;
->>>>>>> 11d07142
         let mask = 0x3 << shift;
         return (attr_byte & mask) >> shift;
     }
