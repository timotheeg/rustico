--- conflicted
+++ resolved
@@ -2,11 +2,8 @@
 use cartridge;
 use cycle_cpu;
 use cycle_cpu::CpuState;
-<<<<<<< HEAD
 use cycle_cpu::Registers;
-=======
 use memory;
->>>>>>> 65183233
 use memory::CpuMemory;
 use ppu::PpuState;
 use mmc::mapper::Mapper;
